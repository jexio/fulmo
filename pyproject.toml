--- conflicted
+++ resolved
@@ -31,23 +31,12 @@
 hydra-colorlog = "1.1.0"
 hydra-optuna-sweeper = "1.1.0"
 timm = "^0.4.5"
-<<<<<<< HEAD
-=======
-albumentations = ">=0.5.2,<1.2.0"
-torch-optimizer = ">=0.1,<0.4"
->>>>>>> 7a245521
 imageio = "^2.9.0"
 pandas = "^1.2.3"
 nptyping = "^1.4.1"
 scikit-image = "^0.18.1"
 scikit-learn = ">=0.24.2,<1.1.0"
-<<<<<<< HEAD
 pytorch-lightning = "^1.5.0"
-=======
-python-dotenv = ">=0.17.1,<0.20.0"
-pytorch-lightning = "^1.3.6"
-kornia = ">=0.5.4,<0.7.0"
->>>>>>> 7a245521
 
 [tool.poetry.dev-dependencies]
 pre-commit = "^2.15.0"
