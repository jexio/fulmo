--- conflicted
+++ resolved
@@ -55,13 +55,8 @@
 flake8-class-attributes-order = "^0.1.2"
 interrogate = "^1.5.0"
 darglint = "^1.8.1"
-<<<<<<< HEAD
-isort = "^5.9.3"
+isort = "^5.10.1"
 black = "^21.11b1"
-=======
-isort = "^5.10.1"
-black = "^21.9b0"
->>>>>>> 8d95a264
 safety = "^1.10.3"
 mypy = "^0.910"
 recommonmark = "^0.7.1"
